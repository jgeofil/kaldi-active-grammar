--- conflicted
+++ resolved
@@ -6,10 +6,7 @@
   pull_request:
     branches: [ build ]
   workflow_dispatch:
-<<<<<<< HEAD
-=======
     # gh api repos/:owner/:repo/actions/workflows/build.yml/dispatches -F ref=master
->>>>>>> 3da777b7
 
 jobs:
 
@@ -20,15 +17,6 @@
       MACOSX_DEPLOYMENT_TARGET: 10.9
     steps:
       - uses: actions/checkout@v2
-<<<<<<< HEAD
-      - name: Get KALDI_BRANCH
-        run: |
-          export TAG=$(git tag --points-at HEAD)
-          if [[ $TAG ]]; then
-            echo ::set-env name=KALDI_BRANCH::kag-$TAG
-          else
-            echo ::set-env name=KALDI_BRANCH::${GITHUB_REF/refs\/heads\//}
-=======
       - name: Get KALDI_BRANCH (kag-$TAG tag if commit is tagged; current branch name if not)
         run: |
           export TAG=$(git tag --points-at HEAD)
@@ -36,7 +24,6 @@
             echo "KALDI_BRANCH=kag-$TAG" >> $GITHUB_ENV
           else
             echo "KALDI_BRANCH=${GITHUB_REF/refs\/heads\//}" >> $GITHUB_ENV
->>>>>>> 3da777b7
           fi
       - name: Dependencies
         run: |
@@ -64,15 +51,6 @@
     if: true
     steps:
       - uses: actions/checkout@v2
-<<<<<<< HEAD
-      - name: Get KALDI_BRANCH
-        run: |
-          export TAG=$(git tag --points-at HEAD)
-          if [[ $TAG ]]; then
-            echo ::set-env name=KALDI_BRANCH::kag-$TAG
-          else
-            echo ::set-env name=KALDI_BRANCH::${GITHUB_REF/refs\/heads\//}
-=======
       - name: Get KALDI_BRANCH (kag-$TAG tag if commit is tagged; current branch name if not)
         run: |
           export TAG=$(git tag --points-at HEAD)
@@ -81,7 +59,6 @@
             echo "KALDI_BRANCH=kag-$TAG" >> $GITHUB_ENV
           else
             echo "KALDI_BRANCH=${GITHUB_REF/refs\/heads\//}" >> $GITHUB_ENV
->>>>>>> 3da777b7
           fi
       - name: Setup just
         run: |
@@ -108,15 +85,6 @@
       - uses: actions/checkout@v2
         with:
           path: main
-<<<<<<< HEAD
-      - name: Get KALDI_BRANCH
-        run: |
-          export TAG=$(git tag --points-at HEAD)
-          if [[ $TAG ]]; then
-            echo ::set-env name=KALDI_BRANCH::kag-$TAG
-          else
-            echo ::set-env name=KALDI_BRANCH::${GITHUB_REF/refs\/heads\//}
-=======
       - name: Get KALDI_BRANCH (kag-$TAG tag if commit is tagged; current branch name if not)
         run: |
           export TAG=$(git tag --points-at HEAD)
@@ -124,7 +92,6 @@
             echo "KALDI_BRANCH=kag-$TAG" >> $GITHUB_ENV
           else
             echo "KALDI_BRANCH=${GITHUB_REF/refs\/heads\//}" >> $GITHUB_ENV
->>>>>>> 3da777b7
           fi
       - uses: actions/checkout@v2
         with:
